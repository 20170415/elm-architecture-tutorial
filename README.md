# The Elm Architecture

This tutorial outlines the general architecture you will see in all
[Elm](http://elm-lang.org/)
programs, from [TodoMVC](https://github.com/evancz/elm-todomvc)
to [dreamwriter](https://github.com/rtfeldman/dreamwriter#dreamwriter).

We will learn a very simple architecture pattern that serves as an infinitely
nestable building block. It is great for modularity, code reuse, and testing.
Ultimately, this pattern makes it easy to create complex webapps in a way that
stays modular. We will start with the basic pattern in a small example and slowly
build on those core principles.

One very interesting aspect of this architecture is that it *emerges* from
Elm naturally. The language design itself leads you towards this architecture
whether you have read this document and know the benefits or not. I actually
discovered this pattern just using Elm and have been shocked by its simplicity
and power.

**Note**: To follow along with this tutorial with code,
[install Elm](http://elm-lang.org/Install.elm) and fork this repo. Each
example in the tutorial gives instructions of how to run the code.

## The Basic Pattern

The logic of every Elm program will break up into three cleanly separated
parts: model, update, and view. You can pretty reliably start with the
following skeleton and then iteratively fill in details for your particular
case.

```elm
-- MODEL

type alias Model = { ... }


-- UPDATE

type Action = Reset | ...

update : Action -> Model -> Model
update action model =
  case action of
    Reset -> ...
    ...


-- VIEW

view : Model -> Html
view =
  ...
```

This tutorial is all about this pattern and small variations and extensions.


## Example 1: A Counter

Our first example is a simple counter that can be incremented or decremented.
To see it in action, navigate into directory `1/`, run `elm-reactor`, and then
open [http://localhost:8000/Counter.elm?debug](http://localhost:8000/Counter.elm?debug).

This code starts with a very simple model. We just need to keep track of a
single number:

```elm
type alias Model = Int
```

When it comes to updating our model, things are relatively simple again. We
define a set of actions that can be performed, and an `update` function to
actually perform those actions:

```elm
type Action = Increment | Decrement

update : Action -> Model -> Model
update action model =
  case action of
    Increment -> model + 1
    Decrement -> model - 1
```

Notice that our `Action` [union type][] does not *do* anything. It simply
describes the actions that are possible. If someone decides our counter should
be doubled when a certain button is pressed, that will be a new case in
`Action`. This means our code ends up very clear about how our model can be
transformed. Anyone reading this code will immediately know what is allowed
and what is not. Furthermore, they will know exactly how to add new features
in a consistent way.

[union type]: http://elm-lang.org/learn/Union-Types.elm

Finally, we create a way to `view` our `Model`. We are using [elm-html][] to
create some HTML to show in a browser. We will create a div that contains: a
decrement button, a div showing the current count, and an increment button.

[elm-html]: http://elm-lang.org/blog/Blazing-Fast-Html.elm

```elm
view : Signal.Address Action -> Model -> Html
view address model =
  div []
    [ button [ onClick address Decrement ] [ text "-" ]
    , div [ countStyle ] [ text (toString model) ]
    , button [ onClick address Increment ] [ text "+" ]
    ]

countStyle : Attribute
countStyle =
  ...
```

The tricky thing about our `view` function is the `Address`. We will dive into
that in the next section! For now, I just want you to notice that **this code
is entirely declarative**. We take in a `Model` and produce some `Html`. That
is it. At no point do we mutate the DOM manually, which gives the library
[much more freedom to make clever optimizations][elm-html] and actually makes
rendering *faster* overall. It is crazy. Furthermore, `view` is a plain old
function so we can get the full power of Elm&rsquo;s module system, test
frameworks, and libraries when creating views.

This pattern is the essense of architecting Elm programs. Every example we see
from now on will be a slight variation on this basic pattern: `Model`, `update`,
`view`.


## Understanding StartApp

Pretty much all Elm programs will have a small bit of code that drives the
whole application. In example 1 the snippet looks like this:

```elm
main =
<<<<<<< HEAD
  StartApp.start { model = 0, update = update, view = view }
=======
  Signal.map (view actions.address) model

model : Signal Model
model =
  Signal.foldp update 0 actions.signal

actions : Signal.Mailbox Action
actions =
  Signal.mailbox Increment
>>>>>>> 1b0bca50
```

We are use the [`StartApp`](https://github.com/evancz/start-app) package to
wire together our initial model with the update and view functions.

The key to this is the concept of an `Address`. Every event handler in our
`view` function reports to a particular address. It just sends chunks of data
along. The `StartApp` package monitors all the messages coming in to this
address and feeds them into the `update` function. The model gets updated
and [elm-html][] takes care of rendering the changes efficiently.

This means values flow through an Elm program in only one direction, something
like this:

![Signal Graph Summary](diagrams/signal-graph-summary.png)

The blue part is our core Elm program which is exactly the model/update/view
pattern we have been discussing so far. When programming in Elm, you can
mostly think inside this box and make great progress.

Notice we are not *performing* actions as they get sent back to our app. We
are simply sending some data over. This separation is a key detail, keeping
our logic totally separate from our view code.


## Example 2: A Pair of Counters

In example 1 we created a basic counter, but how does that pattern scale when
we want *two* counters? Can we keep things modular? To see example 2 in action,
navigate into directory `2/`, run `elm-reactor`, and then open
[http://localhost:8000/CounterPair.elm?debug](http://localhost:8000/CounterPair.elm?debug).

Wouldn't it be great if we could reuse all the code from example 1? The crazy
thing about the Elm Architecture is that **we can reuse code with absolutely
no changes**. We just create a self-contained `Counter` module that
encapsulates all the implementation details:

```elm
module Counter (Model, init, Action, update, view) where

type Model = ...

init : Int -> Model
init = ...

type Action = ...

update : Action -> Model -> Model
update = ...

view : Signal.Address Action -> Model -> Html
view = ...
```

Creating modular code is all about creating strong abstractions. We want
boundaries which appropriately expose functionality and hide implementation.
From outside of the `Counter` module, we just see a basic set of values:
`Model`, `init`, `Action`, `update`, and `view`. We do not care at all how
these things are implemented. In fact, it is *impossible* to know how these
things are implemented. This means no one can rely on implementation details
that were not made public.

So now that we have our basic `Counter` module, we need to use it to create
our `CounterPair`. As always, we start with a `Model`:

```elm
type alias Model =
    { topCounter : Counter.Model
    , bottomCounter : Counter.Model
    }

init : Int -> Int -> Model
init top bottom =
    { topCounter = Counter.init top
    , bottomCounter = Counter.init bottom
    }
```

Our `Model` is a record with two fields, one for each of the counters we would
like to show on screen. This fully describes all of the application state. We
also have an `init` function to create a new `Model` whenever we want.

Next we describe the set of `Actions` we would like to support. This time our
features should be: reset all counters, update the top counter, or update the
bottom counter.

```elm
type Action
    = Reset
    | Top Counter.Action
    | Bottom Counter.Action
```

Notice that our [union type][] refers to the `Counter.Action` type, but we do
not know the particulars of those actions. When we create our `update`
function, we are mainly routing these `Counter.Actions` to the right place:

```elm
update : Action -> Model -> Model
update action model =
  case action of
    Reset -> init 0 0

    Top act ->
      { model |
          topCounter <- Counter.update act model.topCounter
      }

    Bottom act ->
      { model |
          bottomCounter <- Counter.update act model.bottomCounter
      }
```

So now the final thing to do is create a `view` function that shows both of
our counters on screen along with a reset button.

```elm
view : Signal.Address Action -> Model -> Html
view address model =
  div []
    [ Counter.view (Signal.forwardTo address Top) model.topCounter
    , Counter.view (Signal.forwardTo address Bottom) model.bottomCounter
    , button [ onClick address Reset ] [ text "RESET" ]
    ]
```

Notice that we are able to reuse the `Counter.view` function for both of our
counters. For each counter we create a forwarding address. Essentially what we
are doing here is saying, &ldquo;these counters will tag all outgoing messages
with `Top` or `Bottom` so we can tell the difference.&rdquo;

That is the whole thing. The cool thing is that we can keep nesting more and
more. We can take the `CounterPair` module, expose the key values and
functions, and create a `CounterPairPair` or whatever it is we need.


## Example 3: A Dynamic List of Counters

A pair of counters is cool, but what about a list of counters where we can add
and remove counters as we see fit? Can this pattern work for that too?

To see this example in action, navigate into directory `3/`, run `elm-reactor`,
and then open
[http://localhost:8000/CounterList.elm?debug](http://localhost:8000/CounterList.elm?debug).

In this example we can reuse the `Counter` module exactly as it was in example
2.

```elm
module Counter (Model, init, Action, update, view)
```

That means we can just get started on our `CounterList` module. As always, we
begin with our `Model`:

```elm
type alias Model =
    { counters : List ( ID, Counter.Model )
    , nextID : ID
    }

type alias ID = Int
```

Now our model has a list of counters, each annotated with a unique ID. These
IDs allow us to distinguish between them, so if we need to update counter
number 4 we have a nice way to refer to it. (This ID also gives us something
convenient to [`key`][key] on when we are thinking about optimizing rendering,
but that is not the focus of this tutorial!) Our model also contains a
`nextID` which helps us assign unique IDs to each counter as we add new ones.

[key]: http://package.elm-lang.org/packages/evancz/elm-html/latest/Html-Attributes#key

Now we can define the set of `Actions` that can be performed on our model. We
want to be able to add counters, remove counters, and update certain counters.

```elm
type Action
    = Insert
    | Remove
    | Modify ID Counter.Action
```

Our `Action` [union type][] is shockingly close to the high-level description.
Now we can define our `update` function.

```elm
update : Action -> Model -> Model
update action model =
  case action of
    Insert ->
      let newCounter = ( model.nextID, Counter.init 0 )
          newCounters = model.counters ++ [ newCounter ]
      in
          { model |
              counters <- newCounters,
              nextID <- model.nextID + 1
          }

    Remove ->
      { model | counters <- List.drop 1 model.counters }

    Modify id counterAction ->
      let updateCounter (counterID, counterModel) =
            if counterID == id
                then (counterID, Counter.update counterAction counterModel)
                else (counterID, counterModel)
      in
          { model | counters <- List.map updateCounter model.counters }
```

Here is a high-level description of each case:

  * `Insert` &mdash; First we create a new counter and put it at the end of
    our counter list. Then we increment our `nextID` so that we have a fresh
    ID next time around.

  * `Remove` &mdash; Drop the first member of our counter list.

  * `Modify` &mdash; Run through all of our counters. If we find one with
    a matching ID, we perform the given `Action` on that counter.

All that is left to do now is to define the `view`.

```elm
view : Signal.Address Action -> Model -> Html
view address model =
  let counters = List.map (viewCounter address) model.counters
      remove = button [ onClick address Remove ] [ text "Remove" ]
      insert = button [ onClick address Insert ] [ text "Add" ]
  in
      div [] ([remove, insert] ++ counters)

viewCounter : Signal.Address Action -> (ID, Counter.Model) -> Html
viewCounter address (id, model) =
  Counter.view (Signal.forwardTo address (Modify id)) model
```

The fun part here is the `viewCounter` function. It uses the same old
`Counter.view` function, but in this case we provide a forwarding address that
annotates all messages with the ID of the particular counter that is getting
rendered.

When we create the actual `view` function, we map `viewCounter` over all of
our counters and create add and remove buttons that report to the `address`
directly.

This ID trick can be used any time you want a dynamic number of subcomponents.
Counters are very simple, but the pattern would work exactly the same if you
had a list of user profiles or tweets or newsfeed items or product details.


## Example 4: A Fancier List of Counters

Okay, keeping things simple and modular on a dynamic list of counters is pretty
cool, but instead of a general remove button, what if each counter had its own
specific remove button? Surely *that* will mess things up!

Nah, it works.

To see this example in action, navigate into directory `4/`, run `elm-reactor`,
and then open
[http://localhost:8000/CounterList.elm?debug](http://localhost:8000/CounterList.elm?debug).

In this case our goals mean that we need a new way to view a `Counter` that
adds a remove button. Interestingly, we can keep the `view` function from
before and add a new `viewWithRemoveButton` function that provides a slightly
different view of our underlying `Model`. This is pretty cool. We do not need
to duplicate any code or do any crazy subtyping or overloading. We just add
a new function to the public API to expose new functionality!

```elm
module Counter (Model, init, Action, update, view, viewWithRemoveButton, Context) where

...

type alias Context =
    { actions : Signal.Address Action
    , remove : Signal.Address ()
    }

viewWithRemoveButton : Context -> Model -> Html
viewWithRemoveButton context model =
  div []
    [ button [ onClick context.actions Decrement ] [ text "-" ]
    , div [ countStyle ] [ text (toString model) ]
    , button [ onClick context.actions Increment ] [ text "+" ]
    , div [ countStyle ] []
    , button [ onClick context.remove () ] [ text "X" ]
    ]
```

The `viewWithRemoveButton` function adds one extra button. Notice that the
increment/decrement buttons send messages to the `actions` address but the
delete button sends messages to the `remove` address. The messages we send
along to `remove` are essentially saying, &ldquo;hey, whoever owns me, remove
me!&rdquo; It is up to whoever owns this particular counter to do the removing.

Now that we have our new `viewWithRemoveButton`, we can create a `CounterList`
module which puts all the individual counters together. The `Model` is the same
as in example 3: a list of counters and a unique ID.

```elm
type alias Model =
    { counters : List ( ID, Counter.Model )
    , nextID : ID
    }

type alias ID = Int
```

Our set of actions is a bit different. Instead of removing any old counter, we
want to remove a specific one, so the `Remove` case now holds an ID.

```elm
type Action
    = Insert
    | Remove ID
    | Modify ID Counter.Action
```

The `update` function is pretty similar to example 4 as well.

```elm
update : Action -> Model -> Model
update action model =
  case action of
    Insert ->
      { model |
          counters <- ( model.nextID, Counter.init 0 ) :: model.counters,
          nextID <- model.nextID + 1
      }

    Remove id ->
      { model |
          counters <- List.filter (\(counterID, _) -> counterID /= id) model.counters
      }

    Modify id counterAction ->
      let updateCounter (counterID, counterModel) =
            if counterID == id
                then (counterID, Counter.update counterAction counterModel)
                else (counterID, counterModel)
      in
          { model | counters <- List.map updateCounter model.counters }
```

In the case of `Remove`, we take out the counter that has the ID we are
supposed to remove. Otherwise, the cases are quite close to how they were
before.

Finally, we put it all together in the `view`:

```elm
view : Signal.Address Action -> Model -> Html
view address model =
  let insert = button [ onClick address Insert ] [ text "Add" ]
  in
      div [] (insert :: List.map (viewCounter address) model.counters)

viewCounter : Signal.Address Action -> (ID, Counter.Model) -> Html
viewCounter address (id, model) =
  let context =
        Counter.Context
          (Signal.forwardTo address (Modify id))
          (Signal.forwardTo address (always (Remove id)))
  in
      Counter.viewWithRemoveButton context model
```

In our `viewCounter` function, we construct the `Counter.Context` to pass in
all the nesessary forwarding addresses. In both cases we annotate each
`Counter.Action` so that we know which counter to modify or remove.


## Big Lessons So Far

**Basic Pattern** &mdash; Everything is built around a `Model`, a way to
`update` that model, and a way to `view` that model. Everything is a variation
on this basic pattern.

**Nesting Modules** &mdash; Forwarding addresses makes it easy to nest our
basic pattern, hiding implementation details entirely. We can nest this
pattern arbitrarily deep, and each level only needs to know about what is
going on one level lower.

**Adding Context** &mdash; Sometimes to `update` or `view` our model, extra
information is needed. We can always add some `Context` to these functions and
pass in all the additional information we need without complicating our
`Model`.

```elm
update : Context -> Action -> Model -> Model
view : Context' -> Model -> Html
```

At every level of nesting we can derive the specific `Context` needed for each
submodule.

**Testing is Easy** &mdash; All of the functions we have created are
[pure functions][pure]. That makes it extremely easy to test your `update`
function. There is no special initialization or mocking or configuration step,
you just call the function with the arguments you would like to test.

[pure]: http://en.wikipedia.org/wiki/Pure_function


## One Last Pattern

There is one last important way to extend the basic pattern. For example, maybe
you have a component that gets updated, and depending on the result, you need
to change something else in your program. You can extend your `update` function
to return extra information.

```elm
type Request = RefreshPage | Print

update : Action -> Model -> (Model, Maybe Request)
```

Depending on the logic of the `update` we may be telling someone above us to
refresh the content or print stuff out. The same sort of pattern can be used
if a component can delete itself:

```elm
update : Action -> Model -> Maybe Model
```

If this is not clear, maybe I will write example 5 that shows this pattern in
action. In the meantime, you can see examples like this in [the fancy version
of the TodoMVC app written in Elm][fancy].

[fancy]: https://github.com/evancz/elm-todomvc/blob/trim/Todo.elm<|MERGE_RESOLUTION|>--- conflicted
+++ resolved
@@ -133,19 +133,7 @@
 
 ```elm
 main =
-<<<<<<< HEAD
   StartApp.start { model = 0, update = update, view = view }
-=======
-  Signal.map (view actions.address) model
-
-model : Signal Model
-model =
-  Signal.foldp update 0 actions.signal
-
-actions : Signal.Mailbox Action
-actions =
-  Signal.mailbox Increment
->>>>>>> 1b0bca50
 ```
 
 We are use the [`StartApp`](https://github.com/evancz/start-app) package to
