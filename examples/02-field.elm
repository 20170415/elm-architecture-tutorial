--- conflicted
+++ resolved
@@ -1,9 +1,4 @@
-<<<<<<< HEAD
 import Html exposing (Html, div, input, text)
-import Html.App as Html
-=======
-import Html exposing (Html, Attribute, div, input, text)
->>>>>>> 1d6a46cb
 import Html.Attributes exposing (..)
 import Html.Events exposing (onInput)
 import String
